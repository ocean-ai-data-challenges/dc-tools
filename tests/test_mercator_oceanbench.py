--- conflicted
+++ resolved
@@ -1,4 +1,3 @@
-<<<<<<< HEAD
 import os
 
 import boto3
@@ -7,19 +6,11 @@
 import copernicusmarine
 from pathlib import Path
 import pytest
-=======
-from pathlib import Path
-
-import pytest
-from pyunpack import Archive
->>>>>>> f181c9a7
 import xarray as xr
 import xesmf as xe
 import wget
-from urllib.error import URLError
 
 from dctools.dcio.loader import DataLoader
-<<<<<<< HEAD
 from dctools.dcio.saver import DataSaver
 from dctools.processing.gridded_data import GriddedDataProcessor
 from dctools.third_party.mercator_oceanbench import oceanbench_plotting_funcs, oceanbench_processing_funcs, oceanbench_evaluate_funcs
@@ -264,163 +255,4 @@
         mean_div_time_series = test_vars.oceanbench_processing_funcs.mass_conservation(
             test_vars.glonet_data, 0, deg_resolution=0.25
         )  # should be close to zero
-        print(mean_div_time_series.data)  # time-dependent scores
-=======
-from dctools.third_party.mercator_oceanbench import oceanbench_plotting
-import oceanbench
-
-
-def load_dataset(filepath):
-    """Dataset loading."""
-    loaded_ds = DataLoader.load_dataset(filepath)
-    assert isinstance(loaded_ds, xr.Dataset)
-    assert "depth" in loaded_ds.variables
-    return loaded_ds
-
-@pytest.fixture(scope="module")
-def setup_glorys_data():
-    """Setup GLORYS data."""
-    glorys_dir = Path("data") / "glorys"
-    ref_file_archive = glorys_dir / "2024-01-03.7z"
-    ref_file_path = glorys_dir / "2024-01-03.nc"
-
-    # Get data
-    url_ref = "ftp://project-oceanbench-708263-0.lab.dive.edito.eu/lab/tree/data/glorys14/2024-01-03.nc"
-    if not ref_file_path.is_file():
-        print("No existing GloNet data found.")
-        if ref_file_archive.is_file():
-            print("Found GloNet archive. Extracting...")
-            Archive(ref_file_archive).extractall(glorys_dir)
-            print("Done!")
-        else:
-            print("Downloading GloNet data...")
-            try:
-                wget.download(url_ref, out=str(ref_file_path))
-                print("Done!")
-            except URLError:
-                print("Problem downloading file.")
-    
-    assert ref_file_path.is_file()
-    glorys_data = load_dataset(ref_file_path)
-    yield glorys_data
-
-@pytest.fixture(scope="module")
-def setup_glonet_data():
-    """Setup GloNet data."""
-    glonet_dir = Path("data") / "glonet"
-    test_file_archive = glonet_dir / "2024-01-03.7z"
-    test_file_path = glonet_dir / "2024-01-03.nc"
-
-    # Get data
-    url_test = "ftp://project-oceanbench-708263-0.lab.dive.edito.eu/lab/tree/data/glonet/2024-01-03.nc"
-    if not test_file_path.is_file():
-        print("No existing GloNet data found.")
-        if test_file_archive.is_file():
-            print("Found GloNet archive. Extracting...")
-            Archive(test_file_archive).extractall(glonet_dir)
-            print("Done!")
-        else:
-            print("Downloading GloNet data...")
-            try:
-                wget.download(url_test, out=str(test_file_path))
-                print("Done!")
-            except URLError:
-                print("Problem downloading file.")
-    
-    assert test_file_path.is_file()
-    glonet_data = load_dataset(test_file_path)
-    yield glonet_data
-
-
-# Testing functions
-# ===================================================================
-
-def test_oceanbench_rmse_evaluation(
-    setup_glonet_data,
-    setup_glorys_data,
-    ):
-    """Test RMSE."""
-    nparray = oceanbench.evaluate.pointwise_evaluation(
-        glonet_datasets=[setup_glonet_data],
-        glorys_datasets=[setup_glorys_data],
-    )
-    # plot_file = os.path.join(self.glonet_dir, "plot1.png")
-    oceanbench_plotting.plot_pointwise_evaluation(rmse_dataarray=nparray, depth=2)
-
-    #  plot_file = os.path.join(self.glonet_dir, "plot2.png")
-    oceanbench_plotting.plot_pointwise_evaluation_for_average_depth(
-        rmse_dataarray=nparray
-    )
-
-    # plot_file = os.path.join(self.glonet_dir, "plot3.png")
-    oceanbench_plotting.plot_pointwise_evaluation_depth_for_average_time(
-        rmse_dataarray=nparray,
-        dataset_depth_values=setup_glonet_data.depth.values
-    )
-
-def test_oceanbench_mld_analysis(setup_glonet_data):
-    """Test MLD."""
-    dataset = oceanbench.process.calc_mld(
-        dataset=setup_glonet_data,
-        lead=1,
-    )
-    oceanbench.plot.plot_mld(dataset=dataset)
-
-def test_oceanbench_geo_analysis(setup_glonet_data):
-    """Test Geo."""
-    dataset = oceanbench.process.calc_geo(
-        dataset=setup_glonet_data,
-        lead=1,
-        variable="zos",
-    )
-    oceanbench.plot.plot_geo(dataset=dataset)
-
-def test_oceanbench_density_analysis(setup_glonet_data):
-    """Test density."""
-    dataarray = oceanbench.process.calc_density(
-        dataset=setup_glonet_data,
-        lead=1,
-        minimum_longitude=-100,
-        maximum_longitude=-40,
-        minimum_latitude=-15,
-        maximum_latitude=50,
-    )
-    oceanbench.plot.plot_density(dataarray=dataarray)
-
-def test_oceanbench_euclid_dist_analysis(
-    setup_glonet_data,
-    setup_glorys_data,
-    ):
-    """Test density."""
-    euclidean_distance = oceanbench.evaluate.get_euclidean_distance(
-        first_dataset=setup_glonet_data,
-        second_dataset=setup_glorys_data,
-        minimum_latitude=466,
-        maximum_latitude=633,
-        minimum_longitude=400,
-        maximum_longitude=466,
-    )
-    oceanbench.plot.plot_euclidean_distance(euclidean_distance)
-
-def test_oceanbench_energy_cascad_analysis(setup_glonet_data):
-    """Test energy cascading."""
-    _, gglonet_sc = oceanbench.evaluate.analyze_energy_cascade(
-        setup_glonet_data, "uo", 0, 1 / 4
-    )
-    oceanbench.plot.plot_energy_cascade(gglonet_sc)
-
-def test_oceanbench_kinetic_energy_analysis(setup_glonet_data):
-    """Test kinetic energy."""
-    oceanbench.plot.plot_kinetic_energy(setup_glonet_data)
-
-def test_oceanbench_vorticity_analysis(setup_glonet_data):
-    """Test vorticity."""
-    oceanbench.plot.plot_vortocity(setup_glonet_data)
-
-def test_oceanbench_mass_conservation_analysis(setup_glonet_data):
-    """Test mass conservation."""
-    mean_div_time_series = oceanbench.process.mass_conservation(
-        setup_glonet_data, 0, deg_resolution=0.25
-    )  # should be close to zero
-    print(mean_div_time_series.data)  # time-dependent scores
->>>>>>> f181c9a7
+        print(mean_div_time_series.data)  # time-dependent scores