--- conflicted
+++ resolved
@@ -57,14 +57,6 @@
 # Datasets
 batch_size: 8
 
-<<<<<<< HEAD
-# Wasabi S3 storage info
-wasabi_bucket: "ppr-ocean-climat"
-wasabi_glonet_folder: "DC1/Glonet_forecast"
-wasabi_key: 
-wasabi_secret_key: 
-wasabi_endpoint_url: "https://s3.eu-west-2.wasabisys.com"
-=======
 
 sources:
   - dataset: glonet
@@ -86,5 +78,4 @@
     s3_bucket: "ppr-ocean-climat"
     s3_folder: "DC1/Glonet_forecast"
     s3_key: 
-    s3_secret_key: 
->>>>>>> d66660ac
+    s3_secret_key: 