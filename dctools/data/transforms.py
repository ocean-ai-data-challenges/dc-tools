--- conflicted
+++ resolved
@@ -231,17 +231,16 @@
                 return self.transform_standardize_dataset(
                     dataset
                 )
-<<<<<<< HEAD
             case "add_spatial_coords":
                 return self.transform_add_spatial_coords(
                     dataset
                 )
             case "to_timestamp":
                 return self.to_timestamp(
-=======
+                    dataset
+                )
             case "to_epsg3413":
                 return self.transform_to_epsg3413(
->>>>>>> a5ba2b60
                     dataset
                 )
             case _:
@@ -337,7 +336,6 @@
         transf_dataset = transform(dataset)
         return transf_dataset
     
-<<<<<<< HEAD
     #@profile
     def to_timestamp(
         self,
@@ -351,51 +349,6 @@
         transform = ToTimestampTransform(self.time_names)
         return transform(ds)
 
-    '''def transform_add_spatial_coords(self, dataset: xr.Dataset) -> xr.Dataset:
-        import ast, traceback
-        assert hasattr(self, "coords_rename_dict")
-        if isinstance(self.coords_rename_dict, str):
-            coords_rename_dict = ast.literal_eval(self.coords_rename_dict)
-        else:
-            coords_rename_dict = self.coords_rename_dict
-        lat_coord_name = coords_rename_dict['lat']
-        lon_coord_name = coords_rename_dict['lon']
-        depth_coord_name = coords_rename_dict.get('depth', None)
-        try:
-            coords_to_set = [lat_coord_name, lon_coord_name]
-            if depth_coord_name is not None:
-                coords_to_set.append(depth_coord_name)
-
-            # S'assurer que les variables sont des coordonnées
-            for coord in coords_to_set:
-                if coord not in dataset.coords and coord in dataset:
-                    dataset = dataset.set_coords(coord)
-
-            # Construire le mapping {ancienne_dim: nouvelle_coordonnée}
-            swap_dict = {}
-            dims_checked = set()
-            for coord in coords_to_set:
-                if coord not in dataset.dims and coord in dataset.coords:
-                    # Chercher une dimension de même taille à remplacer
-                    for dim in dataset.dims:
-                        if (
-                            dim not in swap_dict  # éviter de swapper deux fois la même dim
-                            and dim not in dims_checked
-                            and dataset[coord].ndim == 1
-                            and dataset[coord].size == dataset.dims[dim]
-                            and coord != dim
-                        ):
-                            swap_dict[dim] = coord
-                            dims_checked.add(dim)
-                            break
-            if swap_dict:
-                dataset = dataset.swap_dims(swap_dict)
-
-            return dataset
-        except Exception as exc:
-            logger.error(f"Erreur lors de l'ajout des coordonnées spatiales : {traceback.format_exc(exc)}")
-            raise'''
-=======
     def transform_to_epsg3413(
       self,
       dataset: xr.Dataset,      
@@ -429,5 +382,4 @@
 
         # Add x and y as coordinates to the dataset
         transf_dataset = dataset.assign_coords(x=("n_points", x), y=("n_points", y))
-        return transf_dataset
->>>>>>> a5ba2b60
+        return transf_dataset