--- conflicted
+++ resolved
@@ -19,11 +19,7 @@
 # install packages
 RUN apt-get update -y && \
     apt-get install -y --no-install-recommends \
-<<<<<<< HEAD
-    build-essential ssh-client sudo git
-=======
     build-essential ssh-client sudo git-all
->>>>>>> ed90cfe6
 
 # user permissions
 RUN echo "${USER} ALL=(ALL) NOPASSWD:ALL" >> /etc/sudoers
