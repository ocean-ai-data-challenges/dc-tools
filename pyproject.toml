[project]
name = "dctools"
description = "Basic tools common to all data challenges."
readme = "README.md"
authors = [
    {name="Kamel Ait Mohand"},
    {name="Guillermo Cossio"},
    ]
license = "GPL-3-only"
keywords = ["xarray", "sea-surface-height", "ocean", "benchmark"]
dynamic = [
    "version",
    "classifiers",
    ]

requires-python = ">=3.11.0,<3.14.0"
dependencies = [
    "xarray>=2024",
    "zarr (>=2.14.2,<3.0.0)",
    "dask (>=2023.4.0,<2024)",
    "netcdf4 (>=1.7.2,<2.0.0)",
    "numpy (>=1.25,<2.0.0)",
    "copernicusmarine>=2.0.0",
    "argopy>=1.0.0",
    "h5py>=3.13.0",
    "xesmf (>=0.8.8,<0.9.0)",
    "rich>=13.9.4",
    "torch (>=2.6.0,<3.0.0)",
    "torchvision (>=0.21.0,<0.22.0)",
]

[project.urls]
Repository = "https://github.com/ppr-ocean-ia/dc-tools/tree/main"

[tool.poetry]
version = "0.0.1"

[tool.poetry.group.dev]
optional = true

[tool.poetry.group.dev.dependencies]
poethepoet = "^0.33.0"
pytest = "^7.3.1"
pytest-cov = "^6.0.0"
ruff = "^0.9.10"
mypy = "*"
mypy-boto3-s3 =  "^1.37.0"
wget = "^3.2"
patool = "^3.1.3"

[tool.poetry.group.custom]
optional = false

[tool.poetry.group.custom.dependencies]
oceanbench = {git = "ssh://git@github.com:Articoking/oceanbench.git", branch = "main"}
xrpatcher = {git = "ssh://git@github.com:jejjohnson/xrpatcher.git", branch = "main"}

<<<<<<< HEAD

[tool.poetry.group.docs]
optional = true

[tool.poetry.group.docs.dependencies]
sphinx = "^8.2.1"
sphinx-rtd-theme = "^3.0.2"
myst-parser = "^4.0.1"
pygments = "^2.19.1"

=======
>>>>>>> 00ff3462
[build-system]
build-backend = "poetry.masonry.api"
requires = ["poetry-core", "setuptools", "wheel", "cmake"]

[tool.ruff]
line-length = 100
indent-width = 4
exclude = [
    "dctools/third_party", # Omitting all mercator_oceanbench tests until their library is finished
    ".eggs",
    ".git",
    ".ipynb_checkpoints",
    ".mypy_cache",
    ".nox",
    ".pyenv",
    ".pytest_cache",
    ".pytype",
    ".ruff_cache",
    ".tox",
    ".venv",
    ".vscode",
    "__pypackages__",
    "_build",
    "buck-out",
    "build",
    "dist",
    "docs",
    "node_modules",
    "site-packages",
    "venv",
]

[tool.ruff.lint]
# E - pycodestyle subsets:
		# E4 - whitespace
		# E7 - multiple-statements
		# E9 - trailing-whitespace
# F - Enable Pyflakes
# B - Enable flake8-bugbear
# W - Enable pycodestyle
# C901 - complex-structure
# D - Enable flake8-docstrings
# E501 - line-too-long
select = ["D", "W", "F", "E", "B"]
ignore = ["D401", "D406", "D407"]

[tool.ruff.lint.pydocstyle]
convention = "numpy"  # Accepts: "google", "numpy", or "pep257".

[tool.mypy]
python_version = "3.13"
disable_error_code = ["import-untyped"]
check_untyped_defs = true
ignore_missing_imports = false
warn_unused_ignores = true
warn_redundant_casts = true
warn_unused_configs = true

[tool.poe.tasks]
types = "mypy --install-types --non-interactive dctools"
lint = "ruff check 'dctools' 'tests'"
test = "pytest --capture=no --cov=dctools --cov-fail-under=80 tests/"
# run all
all = [ {ref="lint"}, {ref="types"}, {ref="test"} ]
<|MERGE_RESOLUTION|>--- conflicted
+++ resolved
@@ -55,7 +55,6 @@
 oceanbench = {git = "ssh://git@github.com:Articoking/oceanbench.git", branch = "main"}
 xrpatcher = {git = "ssh://git@github.com:jejjohnson/xrpatcher.git", branch = "main"}
 
-<<<<<<< HEAD
 
 [tool.poetry.group.docs]
 optional = true
@@ -66,8 +65,6 @@
 myst-parser = "^4.0.1"
 pygments = "^2.19.1"
 
-=======
->>>>>>> 00ff3462
 [build-system]
 build-backend = "poetry.masonry.api"
 requires = ["poetry-core", "setuptools", "wheel", "cmake"]
