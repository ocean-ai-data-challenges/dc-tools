--- conflicted
+++ resolved
@@ -8,39 +8,6 @@
     ]
 license = "GPL-3-only"
 keywords = ["xarray", "sea-surface-height", "ocean", "benchmark"]
-<<<<<<< HEAD
-classifiers = [
-    "Topic :: Scientific/Engineering",
-    "Topic :: Software Development :: Libraries",
-    "Programming Language :: Python :: 3.13",
-    "Operating System :: MACOS/Linux",
-    "Natural Language :: English",
-    "License :: OSI Approved :: MIT License",
-    "Intended Audience :: Science/Research",
-    "Development Status :: 2 - Pre-Alpha copy",
-]
-
-[tool.poetry.dependencies]
-python = "3.13.*"
-pyinterp = "*"
-xarray = "*"
-zarr = "*"
-dask = "*"
-netcdf4 = "*"
-bottleneck = "*"
-scipy = "*"
-cmake = "*"
-numpy-groupies = "*"
-pint-xarray = "*"
-xrft = "*"
-metpy = "*"
-rootutils = "*"
-numpy = "*"
-tox = "*"
-pydocstyle = "*"
-wget = "*"
-oceanbench = { git = "https://<github_username>:<github_password>@github.com:mercator-ocean/oceanbench.git", branch = "main" }
-=======
 dynamic = [
     "version",
     "classifiers",
@@ -60,21 +27,11 @@
 [tool.poetry]
 version = "0.0.1"
 
->>>>>>> 5e5797bc
 
 [tool.poetry.group.dev]
 optional = true
 
 [tool.poetry.group.dev.dependencies]
-<<<<<<< HEAD
-pytest = "*"
-pytest-cov = "*"
-pre-commit = "*"
-beartype = "*"
-ruff = "*"
-black = "*"
-isort = "*"
-=======
 pytest = "^7.3.1"
 pytest-cov = "^4.0.0"
 pre-commit = "^3.2.2"
@@ -84,37 +41,13 @@
 isort = "^5.12.0"
 tox = "^4.24.1"
 pydocstyle = "^6.3.0"
->>>>>>> 5e5797bc
 
 # Setting oceanbench as optional since it breaks the rest of the env
 [tool.poetry.group.oceanbench]
 optional = true
 
-<<<<<<< HEAD
-[tool.poetry.group.exp.dependencies]
-wandb = "*"
-loguru = "*"
-hydra-core = "*"
-matplotlib = "*"
-seaborn = "*"
-autoroot = "*"
-omegaconf = "*"
-
-[tool.poetry.group.jlab.dependencies]
-ipykernel = "*"
-autoroot = "*"
-
-
-[tool.poetry.group.jbook.dependencies]
-jupyter-book = "*"
-ghp-import  = "*"
-sphinx-proof = "*"
-jupytext = "*"
-
-=======
 [tool.poetry.group.oceanbench.dependencies]
 oceanbench = {git = "ssh://git@github.com:mercator-ocean/oceanbench.git", branch = "main"}
->>>>>>> 5e5797bc
 
 [build-system]
 requires = ["poetry-core", "cmake"]
